from pydantic import BaseModel
from typing import Any, Optional


class CreateDuckdbDatabaseFileType(BaseModel):
    databaseCode: str
    schemaName: str
    
    # Flag used for cdw-config to create empty duckdb database file for validation
    # When this flag is set to True, it will also save the duckdb database file into a separate volume only for cdw-svc
    createForCdwConfigValidation: Optional[bool] = False

    @property
    def use_cache_db(self) -> str:
        return False

class CreateDuckdbDatabaseFileModules(BaseModel):
    # TODO: TBD disscuss a better way to handle dynamic imports
    utils_types: Any
<<<<<<< HEAD
    dao_DBDao: Any
=======
    dbutils: Any
    dao_DBDao: Any


DUCKDB_FULLTEXT_SEARCH_CONFIG = {
    "concept": {
        "document_identifier": "concept_id",
    },
    # TODO: Temp commented out due to OOM error. Discuss if table is required or not.
    # https://github.com/alp-os/internal/issues/1064
    # "concept_relationship": {
    #     # primary key does not exist in concept_relationship table
    #     "document_identifier": "fts_document_identifier_id",
    # },
    "relationship": {
        "document_identifier": "relationship_id",
    },
    "vocabulary": {
        "document_identifier": "vocabulary_id",
    },
    "concept_synonym": {
        # primary key does not exist in concept_synonym table,
        "document_identifier": "fts_document_identifier_id",
    },
    "concept_class": {
        "document_identifier": "concept_class_id",
    },
    "domain": {
        "document_identifier": "domain_id",
    },
    # TODO: Temp commented out due to OOM error. Discuss if table is required or not.
    # https://github.com/alp-os/internal/issues/1064
    # "concept_ancestor": {
    #     # primary key does not exist in concept_ancestor table
    #     "document_identifier": "fts_document_identifier_id",
    # },
    "concept_recommended": {
        # primary key does not exist in concept_ancestor table
        "document_identifier": "fts_document_identifier_id",
    },
    "note": {
        "document_identifier": "note_id",
    },
}
>>>>>>> a609ec94
<|MERGE_RESOLUTION|>--- conflicted
+++ resolved
@@ -17,10 +17,6 @@
 class CreateDuckdbDatabaseFileModules(BaseModel):
     # TODO: TBD disscuss a better way to handle dynamic imports
     utils_types: Any
-<<<<<<< HEAD
-    dao_DBDao: Any
-=======
-    dbutils: Any
     dao_DBDao: Any
 
 
@@ -63,5 +59,4 @@
     "note": {
         "document_identifier": "note_id",
     },
-}
->>>>>>> a609ec94
+}