--- conflicted
+++ resolved
@@ -47,65 +47,7 @@
     remove_existing_file_if_exists(
         duckdb_database_name, create_for_cdw_config_validation)
 
-<<<<<<< HEAD
-    # TODO: Add switch case after unifiying envConverter postgres dialect value
-    copy_postgres_to_duckdb(dbdao, duckdb_database_name, create_for_cdw_config_validation)
-    logger.info(f"""Duckdb database file: {
-                duckdb_database_name} has been successfully created.""")
 
-
-def copy_postgres_to_duckdb(dbdao, duckdb_database_name: str, create_for_cdw_config_validation: bool):
-    logger = get_run_logger()
-    
-    # Get table names from db
-    # Include views when creating duckdb file for cdw config validation
-    table_names = dbdao.get_table_names(include_views=create_for_cdw_config_validation)
-
-    # Get credentials for database code
-    db_credentials = dbdao.tenant_configs
-
-    # copy tables from postgres into duckdb
-    for table in table_names:
-        try:
-            logger.info(f"Copying table: {table} from postgres into duckdb...")
-            
-            duckdb_file_path = _resolve_duckdb_file_path(
-                duckdb_database_name, create_for_cdw_config_validation)
-            
-            with duckdb.connect(duckdb_file_path) as con:
-                
-                # If create_for_cdw_config_validation is True, add a LIMIT 0 to select statement so that only an empty table is created
-                limit_statement = "LIMIT 0" if create_for_cdw_config_validation else ""
-                
-                result = con.execute(
-                    f"""CREATE TABLE {duckdb_database_name}."{table}" AS FROM (SELECT * FROM postgres_scan('host={db_credentials['host']} port={db_credentials['port']} dbname={
-                        db_credentials['databaseName']} user={db_credentials['adminUser']} password={db_credentials['adminPassword']}', '{dbdao.schema_name}', '{table}'){limit_statement})"""
-                ).fetchone()
-                logger.info(f"{result[0]} rows copied")
-        except Exception as err:
-            logger.error(f"Table:{table} loading failed with error: {err}f")
-            raise (err)
-    logger.info("Postgres tables succesfully copied into duckdb database file")
-
-def _remove_existing_file_if_exists(duckdb_database_name: str, create_for_cdw_config_validation: bool):
-    logger = get_run_logger()
-    duckdb_file_path = _resolve_duckdb_file_path(
-        duckdb_database_name, create_for_cdw_config_validation)
-    if os.path.isfile(duckdb_file_path):
-        logger.info(f"Removing existing duckdb file at {duckdb_file_path}")
-        os.remove(duckdb_file_path)
-
-
-def _resolve_duckdb_file_path(duckdb_database_name: str, create_for_cdw_config_validation: bool):
-    '''
-    Gets duckdb data folder based on create_for_cdw_config_validation flag
-    '''
-    if create_for_cdw_config_validation:
-        # Returns a hardcoded file path when creating duckdb file for cdw_config validation
-        return f"{os.getenv('CDW_CONFIG_DUCKDB__DATA_FOLDER')}/{duckdb_database_name}"
-    else:
-        return f"{os.getenv('DUCKDB__DATA_FOLDER')}/{duckdb_database_name}"
-=======
     # Get table names from db
     db_dao = modules.dao_DBDao.DBDao(
         database_code, schema_name, modules.utils_types.UserType.READ_USER)
@@ -118,7 +60,7 @@
     if not create_for_cdw_config_validation:
         create_duckdb_fts_index(db_dao, duckdb_database_name,
                                 create_for_cdw_config_validation)
->>>>>>> a609ec94
+
 
 if __name__ == '__main__':
     database_code = "alpdev_pg"
