name: Docker Build

on:
  pull_request:
    types:
      - opened
      - ready_for_review
      - reopened
      - synchronize
  push:
    branches:
      - develop

  workflow_dispatch:
    inputs:
      GIT_REPO_FULL_NAME:
        description: Select RepoName
        required: false
        type: choice
        options:
          - data2evidence/d2e-flows
      GIT_BRANCH_NAME:
        default: develop
        description: Enter BranchName / ReleaseTagName
        required: true
        type: string
      tag:
        description: Enter Tag name for docker image
        required: true
        type: string

jobs:
  bld:
    runs-on: ubuntu-latest
    env:
      AZ_REG_FQDN: ${{ vars.AZ_REGISTRY_NAME }}.azurecr.io
      AZ_REG_NAME: ${{ vars.AZ_REGISTRY_NAME }}
      AZ_REG_PASSWORD: ${{ secrets.AZ_REGISTRY_PASSWORD }}
      AZ_REG_PRUNE_DAYS: ${{ vars.AZ_REG_PRUNE_DAYS || '20' }}
      AZ_REG_PRUNE_ENABLE_DELETE: ${{ vars.AZ_REG_PRUNE_ENABLE_DELETE || 'false' }}
      AZ_REG_PRUNE_FORCE_ANALYZE: ${{ vars.AZ_REG_PRUNE_FORCE_ANALYZE || 'false' }}
      AZ_REG_PRUNE_KEEP_REGEX: ${{ vars.AZ_REG_PRUNE_KEEP_REGEX }}
      AZ_REG_USERNAME: ${{ vars.AZ_REGISTRY_USERNAME }}
      DOCKER_BUILD_DISABLE: ${{ vars.DOCKER_BUILD_DISABLE || 'false' }}
      DOCKER_BUILD_PUSH_BOOL_OVERRIDE: ${{ vars.DOCKER_BUILD_PUSH_BOOL_OVERRIDE || 'false' }}
      GIT_BRANCH_NAME: ${{ github.event.inputs.GIT_BRANCH_NAME || github.head_ref || github.ref_name }} # workflow_dispatch || pull_request || push
      GIT_REPO_FULL_NAME: ${{ github.event.inputs.GIT_REPO_FULL_NAME || github.event.pull_request.head.repo.full_name || github.event.repository.full_name }} # workflow_dispatch || pull_request || push
      DOCKER_BUILD_ARG1: GITHUB_PAT=${{ secrets.GH_TOKEN }}

    strategy:
      fail-fast: false
      matrix:
        include:
          - AZ_REG_REPOSITORY: d2e-flow/base
            DOCKER_BUILD_CONTEXT_PATH: .
            DOCKER_BUILD_FILE_PATH: flows/base/Dockerfile
          - AZ_REG_REPOSITORY: d2e-flow/nlp
            DOCKER_BUILD_CONTEXT_PATH: .
            DOCKER_BUILD_FILE_PATH: flows/nlp/Dockerfile
          - AZ_REG_REPOSITORY: d2e-flow/cohort-survival
            DOCKER_BUILD_CONTEXT_PATH: .
<<<<<<< HEAD
            DOCKER_BUILD_FILE_PATH: flows/cohort_survival/Dockerfile
=======
            DOCKER_BUILD_FILE_PATH: flows/cohort_survival_plugin/Dockerfile
          - AZ_REG_REPOSITORY: d2e-flow/perseus
            DOCKER_BUILD_CONTEXT_PATH: .
            DOCKER_BUILD_FILE_PATH: Dockerfile.perseus
          - AZ_REG_REPOSITORY: d2e-flow/white_rabbit
            DOCKER_BUILD_CONTEXT_PATH: .
            DOCKER_BUILD_FILE_PATH: Dockerfile.white_rabbit
>>>>>>> 087030dd

    steps:
      - name: Free Disk Space (Ubuntu)
        uses: jlumbroso/free-disk-space@main
        with:
          # this might remove tools that are actually needed,
          # if set to "true" but frees about 6 GB
          tool-cache: false

          # all of these default to true, but feel free to set to
          # "false" if necessary for your workflow
          android: true
          dotnet: true
          haskell: true
          large-packages: false
          docker-images: true
          swap-storage: true

      - name: Check out repository code
        uses: actions/checkout@v4
        with:
          ref: ${{ env.GIT_BRANCH_NAME }}
          repository: ${{ env.GIT_REPO_FULL_NAME }}

      - name: Setting up variables
        id: setup
        env:
          DOCKER_BUILD_PUSH_BOOL_OVERRIDE: ${{ vars.DOCKER_BUILD_PUSH_BOOL_OVERRIDE || false }}
        run: |

          DOCKER_BUILD_PUSH_BOOL_STR=false
          if [[ $GITHUB_EVENT_NAME == "push" ]] || [ $GITHUB_EVENT_NAME = "workflow_dispatch" ] || [ $DOCKER_BUILD_PUSH_BOOL_OVERRIDE = true]; then
            DOCKER_BUILD_PUSH_BOOL_STR=true
          fi

          if [[ ${{ github.event_name }} == "workflow_dispatch" ]]; then
            DOCKER_IMG_TAG_NAME=${{ github.event.inputs.tag }}
          elif [[ ${{ github.event_name }} == "push" ]]; then
            DOCKER_IMG_TAG_NAME=develop
          else
            DOCKER_IMG_TAG_NAME=$(echo $(git rev-parse --short HEAD))
          fi

          echo DOCKER_BUILD_PUSH_BOOL_STR=$DOCKER_BUILD_PUSH_BOOL_STR | tee -a $GITHUB_ENV | tee -a $GITHUB_OUTPUT | tee -a $GITHUB_STEP_SUMMARY
          echo DOCKER_IMG_TAG_NAME=$DOCKER_IMG_TAG_NAME | tee -a $GITHUB_ENV | tee -a $GITHUB_OUTPUT | tee -a $GITHUB_STEP_SUMMARY
          echo GIT_BRANCH_NAME="${GIT_BRANCH_NAME}" | tee -a $GITHUB_ENV | tee -a $GITHUB_OUTPUT | tee -a $GITHUB_STEP_SUMMARY
          echo GIT_REPO_FULL_NAME="${GIT_REPO_FULL_NAME}" | tee -a $GITHUB_OUTPUT | tee -a $GITHUB_STEP_SUMMARY

          echo AZ_REG_REPOSITORY=${{ matrix.AZ_REG_REPOSITORY }} | tee -a $GITHUB_ENV | tee -a $GITHUB_OUTPUT | tee -a $GITHUB_STEP_SUMMARY
          echo DOCKER_BUILD_CONTEXT_PATH=${{ matrix.DOCKER_BUILD_CONTEXT_PATH }} | tee -a $GITHUB_ENV | tee -a $GITHUB_OUTPUT | tee -a $GITHUB_STEP_SUMMARY
          echo DOCKER_BUILD_FILE_PATH=${{ matrix.DOCKER_BUILD_FILE_PATH }} | tee -a $GITHUB_ENV | tee -a $GITHUB_OUTPUT | tee -a $GITHUB_STEP_SUMMARY

          echo GITHUB_SHA=$GITHUB_SHA | tee -a $GITHUB_STEP_SUMMARY
          echo GITHUB_SHA_SHORT=$GITHUB_SHA_SHORT | tee -a $GITHUB_ENV | tee -a $GITHUB_OUTPUT | tee -a $GITHUB_STEP_SUMMARY

      - name: "Login to GitHub Container Registry"
        uses: docker/login-action@v3
        with:
          registry: ghcr.io
          username: ${{github.actor}}
          password: ${{secrets.GITHUB_TOKEN}}

      - name: Build and Push
        id: build-push
        if: env.DOCKER_BUILD_DISABLE == 'false'
        uses: docker/build-push-action@v6
        with:
          context: ${{ env.DOCKER_BUILD_CONTEXT_PATH }}
          file: ${{ env.DOCKER_BUILD_FILE_PATH }}
          platforms: "linux/amd64"
          push: ${{ env.DOCKER_BUILD_PUSH_BOOL_STR == 'true' }}
          tags: ghcr.io/data2evidence/${{ env.AZ_REG_REPOSITORY }}:${{ env.DOCKER_IMG_TAG_NAME }}
          build-args: |
            GIT_COMMIT_ARG=${{ github.sha }}
            ${{ env.DOCKER_BUILD_ARG1 }}

      - name: delete-untagged-images
        uses: actions/delete-package-versions@v5
        if: env.GIT_BRANCH_NAME == 'develop'
        continue-on-error: true
        with:
          package-name: ${{ env.AZ_REG_REPOSITORY }}
          package-type: "container"
          min-versions-to-keep: 3
          delete-only-untagged-versions: "true"<|MERGE_RESOLUTION|>--- conflicted
+++ resolved
@@ -59,17 +59,13 @@
             DOCKER_BUILD_FILE_PATH: flows/nlp/Dockerfile
           - AZ_REG_REPOSITORY: d2e-flow/cohort-survival
             DOCKER_BUILD_CONTEXT_PATH: .
-<<<<<<< HEAD
             DOCKER_BUILD_FILE_PATH: flows/cohort_survival/Dockerfile
-=======
-            DOCKER_BUILD_FILE_PATH: flows/cohort_survival_plugin/Dockerfile
           - AZ_REG_REPOSITORY: d2e-flow/perseus
             DOCKER_BUILD_CONTEXT_PATH: .
-            DOCKER_BUILD_FILE_PATH: Dockerfile.perseus
+            DOCKER_BUILD_FILE_PATH: /flows/data_mapping/Dockerfile
           - AZ_REG_REPOSITORY: d2e-flow/white_rabbit
             DOCKER_BUILD_CONTEXT_PATH: .
-            DOCKER_BUILD_FILE_PATH: Dockerfile.white_rabbit
->>>>>>> 087030dd
+            DOCKER_BUILD_FILE_PATH: flows/white_rabbit/Dockerfile
 
     steps:
       - name: Free Disk Space (Ubuntu)
