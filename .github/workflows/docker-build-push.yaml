--- conflicted
+++ resolved
@@ -64,18 +64,6 @@
         env:
           DOCKER_BUILD_PUSH_BOOL_OVERRIDE: ${{ vars.DOCKER_BUILD_PUSH_BOOL_OVERRIDE || false }}
         run: |
-<<<<<<< HEAD
-          DOCKER_IMG_TAG_NAME=$(echo $(git rev-parse --short HEAD))
-          GIT_BRANCH_NAME=$(echo ${{ github.ref }} )
-          ACR_IMAGE_PUSH=true
-          if [[ ${{ github.event_name }} == "push" ]]; then 
-            ACR_IMAGE_PUSH=true
-          fi 
-          echo DOCKER_IMG_TAG_NAME=$DOCKER_IMG_TAG_NAME >> $GITHUB_OUTPUT 
-          echo GIT_BRANCH_NAME="${GIT_BRANCH_NAME}" >> $GITHUB_OUTPUT
-          echo ACR_IMAGE_PUSH="${ACR_IMAGE_PUSH}" >> $GITHUB_OUTPUT
-   
-=======
           GITHUB_SHA_SHORT=$(git rev-parse --short HEAD)
           DOCKER_IMG_TAG_NAME=$GITHUB_SHA_SHORT
 
@@ -95,7 +83,6 @@
           echo GITHUB_SHA=$GITHUB_SHA | tee -a $GITHUB_STEP_SUMMARY
           echo GITHUB_SHA_SHORT=$GITHUB_SHA_SHORT | tee -a $GITHUB_ENV | tee -a $GITHUB_OUTPUT | tee -a $GITHUB_STEP_SUMMARY
 
->>>>>>> 8f7a3094
       - name: Login to ACR
         uses: docker/login-action@v3
         with:
