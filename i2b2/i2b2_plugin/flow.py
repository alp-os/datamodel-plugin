--- conflicted
+++ resolved
@@ -11,7 +11,7 @@
 from sqlalchemy import String, TIMESTAMP
 
 
-@flow(log_prints=True, task_runner=SequentialTaskRunner)
+@flow(log_prints=True, task_runner=SequentialTaskRunner, timeout_seconds=3600)
 def i2b2_plugin(options: i2b2PluginType):
     match options.flow_action_type:
         case FlowActionType.CREATE_DATA_MODEL:
@@ -137,7 +137,7 @@
     else:
         raise Exception(f"Schema {dbdao.schema_name} already exists in database {dbdao.database_code}")
 
-@task
+@task(log_prints=True)
 def create_crc_tables(version: str):
     ShellOperation(
         commands=[
@@ -145,7 +145,7 @@
         ]).run()
 
 
-@task
+@task(log_prints=True)
 def create_crc_stored_procedures(version: str):
     ShellOperation(
         commands=[
@@ -153,13 +153,13 @@
         ]).run()
 
 
-@task
+@task(log_prints=True)
 def load_demo_data(dbdao):
     ingest_data()
     dbdao.update_data_ingestion_date()
 
 
-@task
+@task(log_prints=True)
 def create_metadata_table(dbdao, schema_name: str, tag_name: str, version: str):
     columns_to_create = {
             "schema_name": String,
@@ -187,14 +187,9 @@
     ).run()
     
 
-<<<<<<< HEAD
-@task
+
+@task(log_prints=True)
 def get_and_update_attributes(token: str, dataset: Dict):
-=======
-
-@flow(log_prints=True, task_runner=SequentialTaskRunner, timeout_seconds=3600)
-def i2b2_plugin(options: i2b2PluginType):
->>>>>>> f8a71ee7
     logger = get_run_logger()
 
     sys.path.append('/app/pysrc')
