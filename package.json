{
  "name": "@alp-os/d2e-plugins",
  "version": "0.0.99",
  "description": "",
  "main": "index.js",
  "scripts": {
    "build": "docker build . -t ph/flow --platform=linux/amd64"
  },
  "repository": {
    "type": "git",
    "url": "https://github.com/alp-os/internal.git"
  },
  "author": "",
  "license": "ISC",
  "bugs": {
    "url": "https://github.com/alp-os/d2e-plugins/issues"
  },
  "homepage": "https://github.com/alp-os/d2e-plugins#readme",
  "trex": {
    "flow": {
      "flows": [
        {
          "name": "cohort_generator_plugin",
          "type": "cohort_generator",
          "entrypoint": "flows.cohort_generator_plugin.flow.cohort_generator_plugin",
          "image": "alpcr.azurecr.io/d2e-flow/base:main",
          "image_pull_policy": "Always",
          "tags": [
            "cohort_generator"
          ],
          "volumes": [
            "r-libs:/home/docker/plugins/R/site-library"
          ],
          "parameter_openapi_schema": {
            "title": "Parameters",
            "type": "object",
            "properties": {
              "options": {
                "$ref": "#/definitions/CohortGeneratorOptionsType",
                "position": 0,
                "title": "options"
              }
            },
            "required": [
              "options"
            ],
            "definitions": {
              "CohortGeneratorOptionsType": {
                "properties": {
                  "databaseCode": {
                    "title": "Databasecode",
                    "type": "string"
                  },
                  "schemaName": {
                    "title": "Schemaname",
                    "type": "string"
                  },
                  "vocabSchemaName": {
                    "title": "Vocabschemaname",
                    "type": "string"
                  },
                  "cohortJson": {
                    "$ref": "#/definitions/CohortJsonType"
                  },
                  "datasetId": {
                    "title": "Datasetid",
                    "type": "string"
                  },
                  "description": {
                    "title": "Description",
                    "type": "string"
                  },
                  "owner": {
                    "title": "Owner",
                    "type": "string"
                  },
                  "token": {
                    "title": "Token",
                    "type": "string"
                  }
                },
                "required": [
                  "databaseCode",
                  "schemaName",
                  "vocabSchemaName",
                  "cohortJson",
                  "datasetId",
                  "description",
                  "owner",
                  "token"
                ],
                "title": "CohortGeneratorOptionsType",
                "type": "object"
              },
              "CohortJsonType": {
                "properties": {
                  "id": {
                    "title": "Id",
                    "type": "integer"
                  },
                  "name": {
                    "title": "Name",
                    "type": "string"
                  },
                  "createdDate": {
                    "title": "Createddate",
                    "type": "integer"
                  },
                  "modifiedDate": {
                    "title": "Modifieddate",
                    "type": "integer"
                  },
                  "hasWriteAccess": {
                    "title": "Haswriteaccess",
                    "type": "boolean"
                  },
                  "tags": {
                    "items": {},
                    "title": "Tags",
                    "type": "array"
                  },
                  "expressionType": {
                    "title": "Expressiontype",
                    "type": "string"
                  },
                  "expression": {
                    "title": "Expression",
                    "type": "object"
                  }
                },
                "required": [
                  "id",
                  "name",
                  "createdDate",
                  "modifiedDate",
                  "hasWriteAccess",
                  "tags",
                  "expressionType",
                  "expression"
                ],
                "title": "CohortJsonType",
                "type": "object"
              }
            }
          }
        },
        {
          "name": "cohort_survival_plugin",
          "type": "cohort_survival",
          "entrypoint": "flows.cohort_survival_plugin.flow.cohort_survival_plugin",
          "image": "alpcr.azurecr.io/d2e-flow/base:main",
          "image_pull_policy": "Always",
          "tags": [
            "cohort_survival"
          ],
          "volumes": [
            "r-libs:/home/docker/plugins/R/site-library"
          ],
          "parameter_openapi_schema": {
            "title": "Parameters",
            "type": "object",
            "properties": {
              "options": {
                "$ref": "#/definitions/CohortSurvivalOptionsType",
                "position": 0,
                "title": "options"
              }
            },
            "required": [
              "options"
            ],
            "definitions": {
              "CohortSurvivalOptionsType": {
                "properties": {
                  "databaseCode": {
                    "title": "Databasecode",
                    "type": "string"
                  },
                  "schemaName": {
                    "title": "Schemaname",
                    "type": "string"
                  },
                  "targetCohortDefinitionId": {
                    "title": "Targetcohortdefinitionid",
                    "type": "integer"
                  },
                  "outcomeCohortDefinitionId": {
                    "title": "Outcomecohortdefinitionid",
                    "type": "integer"
                  },
                  "datasetId": {
                    "title": "Datasetid",
                    "type": "string"
                  }
                },
                "required": [
                  "databaseCode",
                  "schemaName",
                  "targetCohortDefinitionId",
                  "outcomeCohortDefinitionId",
                  "datasetId"
                ],
                "title": "CohortSurvivalOptionsType",
                "type": "object"
              }
            }
          }
        },
        {
          "name": "create_cachedb_file_plugin",
          "type": "create_cachedb_file",
          "entrypoint": "flows.create_cachedb_file_plugin.flow.create_cachedb_file_plugin",
          "image": "alpcr.azurecr.io/d2e-flow/base:main",
          "image_pull_policy": "Always",
          "tags": [
            "create_cachedb_file"
          ],
          "volumes": [
            "cdw-config-duckdb-data-1:/app/cdw-config/duckdb_data",
            "duckdb-data-1:/app/duckdb_data"
          ],
          "parameter_openapi_schema": {
            "title": "Parameters",
            "type": "object",
            "properties": {
              "options": {
                "$ref": "#/definitions/CreateDuckdbDatabaseFileType",
                "position": 0,
                "title": "options"
              }
            },
            "required": [
              "options"
            ],
            "definitions": {
              "CreateDuckdbDatabaseFileType": {
                "properties": {
                  "databaseCode": {
                    "title": "Databasecode",
                    "type": "string"
                  },
                  "schemaName": {
                    "title": "Schemaname",
                    "type": "string"
                  },
                  "createForCdwConfigValidation": {
                    "anyOf": [
                      {
                        "type": "boolean"
                      },
                      {
                        "type": "null"
                      }
                    ],
                    "default": false,
                    "title": "Createforcdwconfigvalidation"
                  }
                },
                "required": [
                  "databaseCode",
                  "schemaName"
                ],
                "title": "CreateDuckdbDatabaseFileType",
                "type": "object"
              }
            }
          }
        },
        {
          "name": "data_characterization_plugin",
          "type": "data_characterization",
          "entrypoint": "flows.data_characterization_plugin.flow.data_characterization_plugin",
          "image": "alpcr.azurecr.io/d2e-flow/base:main",
          "image_pull_policy": "Always",
          "tags": [
            "data_characterization"
          ],
          "volumes": [
            "r-libs:/home/docker/plugins/R/site-library"
          ],
          "parameter_openapi_schema": {
            "title": "Parameters",
            "type": "object",
            "properties": {
              "options": {
                "$ref": "#/definitions/DCOptionsType",
                "position": 0,
                "title": "options"
              }
            },
            "required": [
              "options"
            ],
            "definitions": {
              "DCOptionsType": {
                "properties": {
                  "schemaName": {
                    "title": "Schemaname",
                    "type": "string"
                  },
                  "databaseCode": {
                    "title": "Databasecode",
                    "type": "string"
                  },
                  "cdmVersionNumber": {
                    "title": "Cdmversionnumber",
                    "type": "string"
                  },
                  "vocabSchemaName": {
                    "title": "Vocabschemaname",
                    "type": "string"
                  },
                  "releaseDate": {
                    "title": "Releasedate",
                    "type": "string"
                  },
                  "resultsSchema": {
                    "title": "Resultsschema",
                    "type": "string"
                  },
                  "excludeAnalysisIds": {
                    "title": "Excludeanalysisids",
                    "type": "string"
                  }
                },
                "required": [
                  "schemaName",
                  "databaseCode",
                  "cdmVersionNumber",
                  "vocabSchemaName",
                  "releaseDate",
                  "resultsSchema",
                  "excludeAnalysisIds"
                ],
                "title": "DCOptionsType",
                "type": "object"
              }
            }
          }
        },
        {
          "name": "data_load_plugin",
          "type": "data_load",
          "entrypoint": "flows.data_load_plugin.flow.data_load_plugin",
          "image": "alpcr.azurecr.io/d2e-flow/base:main",
          "image_pull_policy": "Always",
          "tags": [
            "data",
            "load",
            "data-load"
          ],
          "parameter_openapi_schema": {
            "title": "Parameters",
            "type": "object",
            "properties": {
              "options": {
                "$ref": "#/definitions/DataloadOptions",
                "position": 0,
                "title": "options"
              }
            },
            "required": [
              "options"
            ],
            "definitions": {
              "DataloadOptions": {
                "properties": {
                  "files": {
                    "items": {
                      "$ref": "#/definitions/File"
                    },
                    "title": "Files",
                    "type": "array"
                  },
                  "database_code": {
                    "title": "Database Code",
                    "type": "string"
                  },
                  "schema_name": {
                    "title": "Schema Name",
                    "type": "string"
                  },
                  "header": {
                    "anyOf": [
                      {
                        "type": "boolean"
                      },
                      {
                        "type": "null"
                      }
                    ],
                    "default": true,
                    "title": "Header"
                  },
                  "delimiter": {
                    "anyOf": [
                      {
                        "type": "string"
                      },
                      {
                        "type": "null"
                      }
                    ],
                    "default": ",",
                    "title": "Delimiter"
                  },
                  "escape_character": {
                    "anyOf": [
                      {
                        "type": "string"
                      },
                      {
                        "type": "null"
                      }
                    ],
                    "default": null,
                    "title": "Escape Character"
                  },
                  "encoding": {
                    "anyOf": [
                      {
                        "type": "string"
                      },
                      {
                        "type": "null"
                      }
                    ],
                    "default": null,
                    "title": "Encoding"
                  },
                  "empty_string_to_null": {
                    "anyOf": [
                      {
                        "type": "boolean"
                      },
                      {
                        "type": "null"
                      }
                    ],
                    "default": null,
                    "title": "Empty String To Null"
                  },
                  "chunksize": {
                    "anyOf": [
                      {
                        "type": "integer"
                      },
                      {
                        "type": "null"
                      }
                    ],
                    "default": null,
                    "title": "Chunksize"
                  }
                },
                "required": [
                  "files",
                  "database_code",
                  "schema_name"
                ],
                "title": "DataloadOptions",
                "type": "object"
              },
              "File": {
                "properties": {
                  "path": {
                    "title": "Path",
                    "type": "string"
                  },
                  "table_name": {
                    "title": "Table Name",
                    "type": "string"
                  },
                  "truncate": {
                    "anyOf": [
                      {
                        "type": "boolean"
                      },
                      {
                        "type": "null"
                      }
                    ],
                    "default": false,
                    "title": "Truncate"
                  }
                },
                "required": [
                  "path",
                  "table_name"
                ],
                "title": "File",
                "type": "object"
              }
            }
          }
        },
        {
          "name": "data_management_plugin",
          "type": "datamodel",
          "datamodels": [
            "omop5-4",
            "medical-imaging"
          ],
          "entrypoint": "flows.data_management_plugin.flow.data_management_plugin",
          "image": "alpcr.azurecr.io/d2e-flow/base:main",
          "image_pull_policy": "Always",
          "tags": [],
          "parameter_openapi_schema": {
            "title": "Parameters",
            "type": "object",
            "properties": {
              "options": {
                "$ref": "#/definitions/DataModelType",
                "position": 0,
                "title": "options"
              }
            },
            "required": [
              "options"
            ],
            "definitions": {
              "DataModelType": {
                "properties": {
                  "flow_action_type": {
                    "$ref": "#/definitions/FlowActionType"
                  },
                  "database_code": {
                    "title": "Database Code",
                    "type": "string"
                  },
                  "data_model": {
                    "title": "Data Model",
                    "type": "string"
                  },
                  "schema_name": {
                    "anyOf": [
                      {
                        "type": "string"
                      },
                      {
                        "type": "null"
                      }
                    ],
                    "title": "Schema Name"
                  },
                  "cleansed_schema_option": {
                    "anyOf": [
                      {
                        "type": "boolean"
                      },
                      {
                        "type": "null"
                      }
                    ],
                    "title": "Cleansed Schema Option"
                  },
                  "vocab_schema": {
                    "anyOf": [
                      {
                        "type": "string"
                      },
                      {
                        "type": "null"
                      }
                    ],
                    "title": "Vocab Schema"
                  },
                  "rollback_count": {
                    "anyOf": [
                      {
                        "type": "integer"
                      },
                      {
                        "type": "null"
                      }
                    ],
                    "title": "Rollback Count"
                  },
                  "rollback_tag": {
                    "anyOf": [
                      {
                        "type": "string"
                      },
                      {
                        "type": "null"
                      }
                    ],
                    "title": "Rollback Tag"
                  },
                  "update_count": {
                    "anyOf": [
                      {
                        "type": "integer"
                      },
                      {
                        "type": "null"
                      }
                    ],
                    "title": "Update Count"
                  },
                  "token": {
                    "anyOf": [
                      {
                        "type": "string"
                      },
                      {
                        "type": "null"
                      }
                    ],
                    "title": "Token"
                  },
                  "datasets": {
                    "anyOf": [
                      {
                        "items": {},
                        "type": "array"
                      },
                      {
                        "type": "null"
                      }
                    ],
                    "title": "Datasets"
                  }
                },
                "required": [
                  "flow_action_type",
                  "database_code",
                  "data_model",
                  "schema_name",
                  "cleansed_schema_option",
                  "vocab_schema",
                  "rollback_count",
                  "rollback_tag",
                  "update_count",
                  "token",
                  "datasets"
                ],
                "title": "DataModelType",
                "type": "object"
              },
              "FlowActionType": {
                "enum": [
                  "create_datamodel",
                  "update_datamodel",
                  "rollback_count",
                  "rollback_tag",
                  "get_version_info",
                  "create_cdm_schema",
                  "changelog_sync"
                ],
                "title": "FlowActionType",
                "type": "string"
              }
            }
          }
        },
        {
          "name": "dataflow_ui_plugin",
          "type": "dataflow_ui",
          "entrypoint": "flows.dataflow_ui_plugin.flow.dataflow_ui_plugin",
          "image": "alpcr.azurecr.io/d2e-flow/base:main",
          "image_pull_policy": "Always",
          "tags": [],
          "parameter_openapi_schema": {
            "title": "Parameters",
            "type": "object",
            "properties": {
              "json_graph": {
                "position": 0,
                "title": "json_graph"
              },
              "options": {
                "position": 1,
                "title": "options"
              }
            },
            "required": [
              "json_graph",
              "options"
            ]
          }
        },
        {
          "name": "datamart_plugin",
          "type": "datamart",
          "entrypoint": "flows.datamart_plugin.flow.datamart_plugin",
          "image": "alpcr.azurecr.io/d2e-flow/base:main",
          "image_pull_policy": "Always",
          "tags": [
            "datamart"
          ],
          "parameter_openapi_schema": {
            "title": "Parameters",
            "type": "object",
            "properties": {
              "options": {
                "$ref": "#/definitions/CreateDatamartOptions",
                "position": 0,
                "title": "options"
              }
            },
            "required": [
              "options"
            ],
            "definitions": {
              "CreateDatamartOptions": {
                "properties": {
                  "flow_action_type": {
                    "$ref": "#/definitions/DatamartFlowAction"
                  },
                  "dialect": {
                    "anyOf": [
                      {
                        "type": "string"
                      },
                      {
                        "type": "null"
                      }
                    ],
                    "title": "Dialect"
                  },
                  "schema_name": {
                    "anyOf": [
                      {
                        "type": "string"
                      },
                      {
                        "type": "null"
                      }
                    ],
                    "title": "Schema Name"
                  },
                  "source_schema": {
                    "anyOf": [
                      {
                        "type": "string"
                      },
                      {
                        "type": "null"
                      }
                    ],
                    "title": "Source Schema"
                  },
                  "database_code": {
                    "anyOf": [
                      {
                        "type": "string"
                      },
                      {
                        "type": "null"
                      }
                    ],
                    "title": "Database Code"
                  },
                  "snapshot_copy_config": {
                    "anyOf": [
                      {
                        "$ref": "#/definitions/DatamartCopyConfig"
                      },
                      {
                        "type": "null"
                      }
                    ]
                  },
                  "datasets": {
                    "anyOf": [
                      {
                        "items": {},
                        "type": "array"
                      },
                      {
                        "type": "null"
                      }
                    ],
                    "default": null,
                    "title": "Datasets"
                  },
                  "token": {
                    "anyOf": [
                      {
                        "type": "string"
                      },
                      {
                        "type": "null"
                      }
                    ],
                    "default": "",
                    "title": "Token"
                  }
                },
                "required": [
                  "flow_action_type",
                  "dialect",
                  "schema_name",
                  "source_schema",
                  "database_code",
                  "snapshot_copy_config"
                ],
                "title": "CreateDatamartOptions",
                "type": "object"
              },
              "DatamartCopyConfig": {
                "properties": {
                  "timestamp": {
                    "anyOf": [
                      {
                        "type": "string"
                      },
                      {
                        "type": "null"
                      }
                    ],
                    "title": "Timestamp"
                  },
                  "tableConfig": {
                    "anyOf": [
                      {
                        "items": {
                          "$ref": "#/definitions/DatamartCopyTableConfig"
                        },
                        "type": "array"
                      },
                      {
                        "type": "null"
                      }
                    ],
                    "title": "Tableconfig"
                  },
                  "patientsToBeCopied": {
                    "anyOf": [
                      {
                        "items": {
                          "type": "integer"
                        },
                        "type": "array"
                      },
                      {
                        "type": "null"
                      }
                    ],
                    "title": "Patientstobecopied"
                  }
                },
                "required": [
                  "timestamp",
                  "tableConfig",
                  "patientsToBeCopied"
                ],
                "title": "DatamartCopyConfig",
                "type": "object"
              },
              "DatamartCopyTableConfig": {
                "properties": {
                  "tableName": {
                    "title": "Tablename",
                    "type": "string"
                  },
                  "columnsToBeCopied": {
                    "items": {
                      "type": "string"
                    },
                    "title": "Columnstobecopied",
                    "type": "array"
                  }
                },
                "required": [
                  "tableName",
                  "columnsToBeCopied"
                ],
                "title": "DatamartCopyTableConfig",
                "type": "object"
              },
              "DatamartFlowAction": {
                "enum": [
                  "create_snapshot",
                  "create_parquet_snapshot",
                  "get_version_info"
                ],
                "title": "DatamartFlowAction",
                "type": "string"
              }
            }
          }
        },
        {
          "name": "dicom_etl_plugin",
          "type": "dicom_etl",
          "entrypoint": "flows.dicom_etl_plugin.flow.dicom_etl_plugin",
          "image": "alpcr.azurecr.io/d2e-flow/base:main",
          "image_pull_policy": "Always",
          "tags": [
            "data",
            "data_load",
            "dicom",
            "medical_imaging",
            "imaging",
            "radiology"
          ],
          "parameter_openapi_schema": {
            "title": "Parameters",
            "type": "object",
            "properties": {
              "options": {
                "$ref": "#/definitions/DICOMETLOptions",
                "position": 0,
                "title": "options"
              }
            },
            "required": [
              "options"
            ],
            "definitions": {
              "DICOMETLOptions": {
                "properties": {
                  "flow_action_type": {
                    "$ref": "#/definitions/FlowActionType"
                  },
                  "database_code": {
                    "title": "Database Code",
                    "type": "string"
                  },
                  "medical_imaging_schema_name": {
                    "title": "Medical Imaging Schema Name",
                    "type": "string"
                  },
                  "cdm_schema_name": {
                    "title": "Cdm Schema Name",
                    "type": "string"
                  },
                  "vocab_schema_name": {
                    "title": "Vocab Schema Name",
                    "type": "string"
                  },
                  "to_truncate": {
                    "anyOf": [
                      {
                        "type": "boolean"
                      },
                      {
                        "type": "null"
                      }
                    ],
                    "default": false,
                    "title": "To Truncate"
                  },
                  "dicom_files_abs_path": {
                    "anyOf": [
                      {
                        "type": "string"
                      },
                      {
                        "type": "null"
                      }
                    ],
                    "title": "Dicom Files Abs Path"
                  },
                  "upload_files": {
                    "anyOf": [
                      {
                        "type": "boolean"
                      },
                      {
                        "type": "null"
                      }
                    ],
                    "default": false,
                    "title": "Upload Files"
                  },
                  "missing_person_id_options": {
                    "anyOf": [
                      {
                        "$ref": "#/definitions/MissingPersonIDOptions"
                      },
                      {
                        "type": "null"
                      }
                    ]
                  },
                  "person_to_patient_mapping": {
                    "anyOf": [
                      {
                        "$ref": "#/definitions/PersonPatientMapping"
                      },
                      {
                        "type": "null"
                      }
                    ]
                  }
                },
                "required": [
                  "flow_action_type",
                  "database_code",
                  "medical_imaging_schema_name",
                  "cdm_schema_name",
                  "vocab_schema_name",
                  "dicom_files_abs_path",
                  "missing_person_id_options",
                  "person_to_patient_mapping"
                ],
                "title": "DICOMETLOptions",
                "type": "object"
              },
              "FlowActionType": {
                "enum": [
                  "ingest_metadata",
                  "load_vocab"
                ],
                "title": "FlowActionType",
                "type": "string"
              },
              "MissingPersonIDOptions": {
                "enum": [
                  "skip",
                  "use_id_zero"
                ],
                "title": "MissingPersonIDOptions",
                "type": "string"
              },
              "PersonPatientMapping": {
                "properties": {
                  "schema_name": {
                    "title": "Schema Name",
                    "type": "string"
                  },
                  "table_name": {
                    "title": "Table Name",
                    "type": "string"
                  },
                  "person_id_column_name": {
                    "title": "Person Id Column Name",
                    "type": "string"
                  },
                  "patient_id_column_name": {
                    "title": "Patient Id Column Name",
                    "type": "string"
                  }
                },
                "required": [
                  "schema_name",
                  "table_name",
                  "person_id_column_name",
                  "patient_id_column_name"
                ],
                "title": "PersonPatientMapping",
                "type": "object"
              }
            }
          }
        },
        {
          "name": "dqd_plugin",
          "type": "dqd",
          "entrypoint": "flows.dqd_plugin.flow.dqd_plugin",
          "image": "alpcr.azurecr.io/d2e-flow/base:main",
          "image_pull_policy": "Always",
          "tags": [
            "data_quality_dashboard"
          ],
          "volumes": [
            "r-libs:/home/docker/plugins/R/site-library"
          ],
          "parameter_openapi_schema": {
            "title": "Parameters",
            "type": "object",
            "properties": {
              "options": {
                "$ref": "#/definitions/DqdOptionsType",
                "position": 0,
                "title": "options"
              }
            },
            "required": [
              "options"
            ],
            "definitions": {
              "DqdOptionsType": {
                "properties": {
                  "schemaName": {
                    "title": "Schemaname",
                    "type": "string"
                  },
                  "databaseCode": {
                    "title": "Databasecode",
                    "type": "string"
                  },
                  "cdmVersionNumber": {
                    "title": "Cdmversionnumber",
                    "type": "string"
                  },
                  "vocabSchemaName": {
                    "title": "Vocabschemaname",
                    "type": "string"
                  },
                  "releaseDate": {
                    "title": "Releasedate",
                    "type": "string"
                  },
                  "cohortDefinitionId": {
                    "anyOf": [
                      {
                        "type": "string"
                      },
                      {
                        "type": "null"
                      }
                    ],
                    "title": "Cohortdefinitionid"
                  },
                  "checkNames": {
                    "anyOf": [
                      {
                        "items": {
                          "type": "string"
                        },
                        "type": "array"
                      },
                      {
                        "type": "null"
                      }
                    ],
                    "title": "Checknames"
                  },
                  "cohortDatabaseSchema": {
                    "anyOf": [
                      {
                        "type": "string"
                      },
                      {
                        "type": "null"
                      }
                    ],
                    "title": "Cohortdatabaseschema"
                  },
                  "cohortTableName": {
                    "anyOf": [
                      {
                        "type": "string"
                      },
                      {
                        "type": "null"
                      }
                    ],
                    "title": "Cohorttablename"
                  }
                },
                "required": [
                  "schemaName",
                  "databaseCode",
                  "cdmVersionNumber",
                  "vocabSchemaName",
                  "releaseDate",
                  "cohortDefinitionId",
                  "checkNames",
                  "cohortDatabaseSchema",
                  "cohortTableName"
                ],
                "title": "DqdOptionsType",
                "type": "object"
              }
            }
          }
        },
        {
          "name": "i2b2_plugin",
          "type": "datamodel",
          "datamodels": [
            "v1.8.1"
          ],
          "entrypoint": "flows.i2b2_plugin.flow.i2b2_plugin",
          "image": "alpcr.azurecr.io/d2e-flow/base:main",
          "image_pull_policy": "Always",
          "tags": [
            "i2b2"
          ],
          "parameter_openapi_schema": {
            "title": "Parameters",
            "type": "object",
            "properties": {
              "options": {
                "$ref": "#/definitions/i2b2PluginType",
                "position": 0,
                "title": "options"
              }
            },
            "required": [
              "options"
            ],
            "definitions": {
              "FlowActionType": {
                "enum": [
                  "create_datamodel",
                  "get_version_info"
                ],
                "title": "FlowActionType",
                "type": "string"
              },
              "i2b2PluginType": {
                "properties": {
                  "flow_action_type": {
                    "$ref": "#/definitions/FlowActionType"
                  },
                  "database_code": {
                    "default": "",
                    "title": "Database Code",
                    "type": "string"
                  },
                  "schema_name": {
                    "anyOf": [
                      {
                        "type": "string"
                      },
                      {
                        "type": "null"
                      }
                    ],
                    "title": "Schema Name"
                  },
                  "data_model": {
                    "title": "Data Model",
                    "type": "string"
                  },
                  "load_demo_data": {
                    "default": false,
                    "title": "Load Demo Data",
                    "type": "boolean"
                  },
                  "datasets": {
                    "anyOf": [
                      {
                        "items": {},
                        "type": "array"
                      },
                      {
                        "type": "null"
                      }
                    ],
                    "default": null,
                    "title": "Datasets"
                  },
                  "token": {
                    "anyOf": [
                      {
                        "type": "string"
                      },
                      {
                        "type": "null"
                      }
                    ],
                    "default": "",
                    "title": "Token"
                  }
                },
                "required": [
                  "flow_action_type",
                  "schema_name",
                  "data_model"
                ],
                "title": "i2b2PluginType",
                "type": "object"
              }
            }
          }
        },
        {
          "name": "omop_cdm_plugin",
          "type": "datamodel",
          "datamodels": [
            "omop5-3",
            "omop5-4"
          ],
          "entrypoint": "flows.omop_cdm_plugin.flow.omop_cdm_plugin",
          "volumes": [
            "r-libs:/home/docker/plugins/R/site-library"
          ],
          "image": "alpcr.azurecr.io/d2e-flow/base:main",
          "image_pull_policy": "Always",
          "tags": [
            "omop_cdm"
          ],
          "parameter_openapi_schema": {
            "title": "Parameters",
            "type": "object",
            "properties": {
              "options": {
                "$ref": "#/definitions/OmopCDMPluginOptions",
                "position": 0,
                "title": "options"
              }
            },
            "required": [
              "options"
            ],
            "definitions": {
              "FlowActionType": {
                "enum": [
                  "create_datamodel",
                  "get_version_info",
                  "update_datamodel",
                  "create_cdm_schema"
                ],
                "title": "FlowActionType",
                "type": "string"
              },
              "OmopCDMPluginOptions": {
                "properties": {
                  "flow_action_type": {
                    "$ref": "#/definitions/FlowActionType"
                  },
                  "database_code": {
                    "title": "Database Code",
                    "type": "string"
                  },
                  "data_model": {
                    "anyOf": [
                      {
                        "type": "string"
                      },
                      {
                        "type": "null"
                      }
                    ],
                    "default": "omop5-4",
                    "title": "Data Model"
                  },
                  "schema_name": {
                    "anyOf": [
                      {
                        "type": "string"
                      },
                      {
                        "type": "null"
                      }
                    ],
                    "title": "Schema Name"
                  },
                  "vocab_schema": {
                    "anyOf": [
                      {
                        "type": "string"
                      },
                      {
                        "type": "null"
                      }
                    ],
                    "title": "Vocab Schema"
                  },
                  "datasets": {
                    "anyOf": [
                      {
                        "items": {},
                        "type": "array"
                      },
                      {
                        "type": "null"
                      }
                    ],
                    "default": null,
                    "title": "Datasets"
                  },
                  "token": {
                    "anyOf": [
                      {
                        "type": "string"
                      },
                      {
                        "type": "null"
                      }
                    ],
                    "default": "",
                    "title": "Token"
                  }
                },
                "required": [
                  "flow_action_type",
                  "database_code",
                  "data_model",
                  "schema_name",
                  "vocab_schema"
                ],
                "title": "OmopCDMPluginOptions",
                "type": "object"
              }
            }
          }
        },
        {
          "name": "questionnaire_plugin",
          "type": "questionnaire",
          "entrypoint": "flows.questionnaire_plugin.flow.questionnaire_plugin",
          "image": "alpcr.azurecr.io/d2e-flow/base:main",
          "image_pull_policy": "Always",
          "tags": [
            "questionnaire"
          ],
          "parameter_openapi_schema": {
            "title": "Parameters",
            "type": "object",
            "properties": {
              "options": {
                "$ref": "#/definitions/QuestionnaireOptionsType",
                "position": 0,
                "title": "options"
              }
            },
            "required": [
              "options"
            ],
            "definitions": {
              "FlowActionType": {
                "enum": [
                  "create_questionnaire_definition",
                  "get_questionnaire_response"
                ],
                "title": "FlowActionType",
                "type": "string"
              },
              "QuestionnaireOptionsType": {
                "properties": {
                  "flow_action_type": {
                    "$ref": "#/definitions/FlowActionType"
                  },
                  "database_code": {
                    "title": "Database Code",
                    "type": "string"
                  },
                  "schema_name": {
                    "anyOf": [
                      {
                        "type": "string"
                      },
                      {
                        "type": "null"
                      }
                    ],
                    "title": "Schema Name"
                  },
                  "questionnaire_definition": {
                    "anyOf": [
                      {
                        "type": "object"
                      },
                      {
                        "type": "null"
                      }
                    ],
                    "title": "Questionnaire Definition"
                  },
                  "questionnaire_id": {
                    "anyOf": [
                      {
                        "type": "string"
                      },
                      {
                        "type": "null"
                      }
                    ],
                    "title": "Questionnaire Id"
                  },
                  "token": {
                    "anyOf": [
                      {
                        "type": "string"
                      },
                      {
                        "type": "null"
                      }
                    ],
                    "title": "Token"
                  }
                },
                "required": [
                  "flow_action_type",
                  "database_code",
                  "schema_name",
                  "questionnaire_definition",
                  "questionnaire_id",
                  "token"
                ],
                "title": "QuestionnaireOptionsType",
                "type": "object"
              }
            }
          }
        },
        {
          "name": "create_fhir_datamodel_plugin",
          "type": "FHIRDataModel",
          "entrypoint": "flows.create_fhir_datamodel_plugin.flow.create_fhir_datamodel_plugin",
          "image": "alpcr.azurecr.io/d2e-flow/base:main",
          "image_pull_policy": "Always",
          "tags": [
            "FHIRDataModel"
          ],
          "volumes": [
            "fhir-schema-file-1:/home/docker/fhir"
          ],
          "parameter_openapi_schema": {
            "title": "Parameters",
            "type": "object",
            "properties": {
              "options": {
                "$ref": "#/definitions/CreateFhirDataModelOptions",
                "position": 0,
                "title": "options"
              }
            },
            "required": [
              "options"
            ],
            "definitions": {
              "CreateFhirDataModelOptions": {
                "properties": {
                  "database_code": {
                    "title": "Database Code",
                    "type": "string"
                  },
                  "schema_name": {
                    "title": "Schema Name",
                    "type": "string"
                  },
                  "vocab_schema": {
                    "title": "Vocab Schema",
                    "type": "string"
                  }
                },
                "required": [
                  "database_code",
                  "schema_name",
                  "vocab_schema"
                ],
                "title": "CreateFhirDataModelOptions",
                "type": "object"
              }
            }
          }
        },
        {
          "name": "phenotype_plugin",
          "type": "phenotype",
          "entrypoint": "flows.phenotype_plugin.flow.phenotype_plugin",
          "image": "alpcr.azurecr.io/d2e-flow/base:main",
          "image_pull_policy": "Always",
          "tags": [
            "phenotype"
          ],
          "parameter_openapi_schema": {
            "title": "Parameters",
            "type": "object",
            "properties": {
              "options": {
                "title": "options",
                "position": 0,
                "allOf": [
                  {
                    "$ref": "#/definitions/PhenotypeOptionsType"
                  }
                ]
              }
            },
            "required": [
              "options"
            ],
            "definitions": {
              "PhenotypeOptionsType": {
                "title": "PhenotypeOptionsType",
                "type": "object",
                "properties": {
                  "databaseCode": {
                    "title": "Databasecode",
                    "type": "string"
                  },
                  "cdmschemaName": {
                    "title": "Cdmschemaname",
                    "type": "string"
                  },
                  "cohortschemaName": {
                    "title": "Cohortschemaname",
                    "type": "string"
                  },
                  "cohorttableName": {
                    "title": "Cohorttablename",
                    "type": "string"
                  },
                  "cohortsId": {
                    "title": "Cohortsid",
                    "type": "string"
                  },
                  "vocabschemaName": {
                    "title": "Vocabschemaname",
                    "type": "string"
                  },
                  "description": {
                    "title": "Description",
                    "type": "string"
                  },
                  "owner": {
                    "title": "Owner",
                    "type": "string"
                  }
                },
                "required": [
                  "databaseCode",
                  "cdmschemaName",
                  "cohortschemaName",
                  "cohorttableName",
                  "cohortsId",
                  "vocabschemaName",
                  "description",
                  "owner"
                ]
              }
            }
          }
        },
        {
          "name": "strategus_plugin",
          "type": "strategus",
          "entrypoint": "flows.strategus_plugin.flow.strategus_plugin",
          "image": "alpcr.azurecr.io/d2e-flow/base:main",
          "image_pull_policy": "Always",
          "tags": [],
          "parameter_openapi_schema": {
            "title": "Parameters",
            "type": "object",
            "properties": {
              "json_graph": {
                "position": 0,
                "title": "json_graph"
              },
              "options": {
                "position": 1,
                "title": "options"
              }
            },
            "required": [
              "json_graph",
              "options"
            ]
          }
        },
        {
          "name": "ner_extract_plugin",
          "type": "NLP",
          "entrypoint": "flows.ner_extract_plugin.flow.ner_extract_plugin",
          "image": "alpcr.azurecr.io/d2e-flow/nlp:main",
          "image_pull_policy": "Always",
          "tags": [],
          "parameter_openapi_schema": {
            "title": "Parameters",
            "type": "object",
            "properties": {
              "options": {
                "title": "options",
                "position": 0,
                "$ref": "#/definitions/NerExtractOptions"
              }
            },
            "required": [
              "options"
            ],
            "definitions": {
              "NerExtractOptions": {
                "title": "NerExtractOptions",
                "type": "object",
                "properties": {
                  "doc": {
                    "title": "Doc",
                    "type": "string"
                  }
                },
                "required": [
                  "doc"
                ]
              }
            }
          }
        },
        {
          "name": "fhir_to_omop_plugin",
          "type": "fhir_to_omop",
          "entrypoint": "flows.fhir_to_omop_plugin.flow.fhir_to_omop_plugin",
          "tags": [
            "fhir"
          ],
          "parameter_openapi_schema": {
            "title": "Parameters",
            "type": "object",
            "properties": {
              "options": {
                "$ref": "#/definitions/FHIRToOMOPOptionsType",
                "position": 0,
                "title": "options"
              }
            },
            "required": [
              "options"
            ],
            "definitions": {
              "FHIRToOMOPOptionsType": {
                "properties": {
                  "batchChunksize": {
                    "title": "Batchchunksize",
                    "type": "string"
                  },
                  "fhirGatewayJdbcCurl": {
                    "title": "Fhirgatewayjdbccurl",
                    "type": "string"
                  },
                  "fhirGatewayUsername": {
                    "title": "Fhirgatewayusername",
                    "type": "string"
                  },
                  "fhirGatewayPassword": {
                    "title": "Fhirgatewaypassword",
                    "type": "string"
                  },
                  "fhirGatewayTable": {
                    "title": "Fhirgatewaytable",
                    "type": "string"
                  },
                  "omopCDMJdbcCurl": {
                    "title": "Omopcdmjdbccurl",
                    "type": "string"
                  },
                  "omopCDMUsername": {
                    "title": "Omopcdmusername",
                    "type": "string"
                  },
                  "omopCDMPassword": {
                    "title": "Omopcdmpassword",
                    "type": "string"
                  },
                  "omopCDMSchema": {
                    "title": "Omopcdmschema",
                    "type": "string"
                  },
                  "dataBeginDate": {
                    "title": "Databegindate",
                    "type": "string"
                  },
                  "dataEndDate": {
                    "title": "Dataenddate",
                    "type": "string"
                  }
                },
                "required": [
                  "batchChunksize",
                  "fhirGatewayJdbcCurl",
                  "fhirGatewayUsername",
                  "fhirGatewayPassword",
                  "fhirGatewayTable",
                  "omopCDMJdbcCurl",
                  "omopCDMUsername",
                  "omopCDMPassword",
                  "omopCDMSchema",
                  "dataBeginDate",
                  "dataEndDate"
                ],
                "title": "FHIRToOMOPOptionsType",
                "type": "object"
              }
            }
          }
        },
        {
          "name": "loyalty_score_plugin",
          "type": "loyaltyscore",
          "entrypoint": "flows.loyalty_score_plugin.flow.loyalty_score_plugin",
          "image": "alpcr.azurecr.io/d2e-flow/base:main",
          "image_pull_policy": "Always",
          "tags": [],
          "parameter_openapi_schema": {
            "title": "Parameters",
            "type": "object",
            "properties": {
<<<<<<< HEAD
                "options": {
                    "title": "options",
                    "position": 0,
                    "allOf": [
                        {"$ref": "#/definitions/NerExtractOptions"}
                    ]
                }
            },
            "required": ["options"],
            "definitions": {
              "NerExtractOptions": {
                  "title": "NerExtractOptions",
                  "type": "object",
                  "properties": {
                      "database_code": {
                          "title": "Database Code",
                          "type": "string"
                      },
                      "schema_name": {
                          "title": "Schema Name",
                          "type": "string"
                      },
                      "note_table": {
                          "title": "Note Table",
                          "default": "note",
                          "type": "string"
                      },
                      "note_nlp_table": {
                        "title": "Note NLP Table",
                        "default": "note_nlp",
                        "type": "string"
                    }
                  },
                  "required": ["database_code", "schema_name"]
              }
            }
         }
       }
=======
                "options": {"$ref": "#/definitions/LoyaltyPluginType", "position": 0, "title": "options"}
            },
            "required": ["options"],
            "definitions": {
                "CalculateConfig": {
                    "properties": {
                        "schema_name": {"title": "Schema Name", "type": "string"},
                        "database_code": {"title": "Database Code", "type": "string"},
                        "index_date": {"title": "Index Date", "type": "string"},
                        "lookback_years": {"title": "Lookback Years", "type": "integer"},
                        "coeff_table_name": {
                            "anyOf": [{"type": "string"}, {"type": "null"}],
                            "title": "Coeff Table Name"
                        },
                        "loyalty_cohort_table_name": {"title": "Loyalty Cohort Table Name", "type": "string"}
                    },
                    "required": [
                        "schema_name",
                        "database_code",
                        "index_date",
                        "lookback_years",
                        "coeff_table_name",
                        "loyalty_cohort_table_name"
                    ],
                    "title": "CalculateConfig",
                    "type": "object"
                },
                "LoyaltyPluginType": {
                    "properties": {
                        "config": {
                            "anyOf": [
                                {"$ref": "#/definitions/CalculateConfig"},
                                {"$ref": "#/definitions/RetrainConfig"}
                            ],
                            "title": "Config"
                        }
                    },
                    "required": ["config"],
                    "title": "LoyaltyPluginType",
                    "type": "object"
                },
                "RetrainConfig": {
                    "properties": {
                        "schema_name": {"title": "Schema Name", "type": "string"},
                        "database_code": {"title": "Database Code", "type": "string"},
                        "index_date": {"title": "Index Date", "type": "string"},
                        "train_years": {"default": 2, "title": "Train Years", "type": "integer"},
                        "return_years": {"default": 1, "title": "Return Years", "type": "integer"},
                        "test_ratio": {"default": 0.2, "title": "Test Ratio", "type": "number"},
                        "retraincoeff_table_name": {"title": "Retraincoeff Table Name", "type": "string"}
                    },
                    "required": ["schema_name", "database_code", "index_date", "retraincoeff_table_name"],
                    "title": "RetrainConfig",
                    "type": "object"
                }
            }
          }   
        }
>>>>>>> 1f3352d5
      ]
    }
  }
}<|MERGE_RESOLUTION|>--- conflicted
+++ resolved
@@ -1642,138 +1642,11 @@
           "name": "ner_extract_plugin",
           "type": "NLP",
           "entrypoint": "flows.ner_extract_plugin.flow.ner_extract_plugin",
-          "image": "alpcr.azurecr.io/d2e-flow/nlp:main",
-          "image_pull_policy": "Always",
           "tags": [],
           "parameter_openapi_schema": {
             "title": "Parameters",
             "type": "object",
             "properties": {
-              "options": {
-                "title": "options",
-                "position": 0,
-                "$ref": "#/definitions/NerExtractOptions"
-              }
-            },
-            "required": [
-              "options"
-            ],
-            "definitions": {
-              "NerExtractOptions": {
-                "title": "NerExtractOptions",
-                "type": "object",
-                "properties": {
-                  "doc": {
-                    "title": "Doc",
-                    "type": "string"
-                  }
-                },
-                "required": [
-                  "doc"
-                ]
-              }
-            }
-          }
-        },
-        {
-          "name": "fhir_to_omop_plugin",
-          "type": "fhir_to_omop",
-          "entrypoint": "flows.fhir_to_omop_plugin.flow.fhir_to_omop_plugin",
-          "tags": [
-            "fhir"
-          ],
-          "parameter_openapi_schema": {
-            "title": "Parameters",
-            "type": "object",
-            "properties": {
-              "options": {
-                "$ref": "#/definitions/FHIRToOMOPOptionsType",
-                "position": 0,
-                "title": "options"
-              }
-            },
-            "required": [
-              "options"
-            ],
-            "definitions": {
-              "FHIRToOMOPOptionsType": {
-                "properties": {
-                  "batchChunksize": {
-                    "title": "Batchchunksize",
-                    "type": "string"
-                  },
-                  "fhirGatewayJdbcCurl": {
-                    "title": "Fhirgatewayjdbccurl",
-                    "type": "string"
-                  },
-                  "fhirGatewayUsername": {
-                    "title": "Fhirgatewayusername",
-                    "type": "string"
-                  },
-                  "fhirGatewayPassword": {
-                    "title": "Fhirgatewaypassword",
-                    "type": "string"
-                  },
-                  "fhirGatewayTable": {
-                    "title": "Fhirgatewaytable",
-                    "type": "string"
-                  },
-                  "omopCDMJdbcCurl": {
-                    "title": "Omopcdmjdbccurl",
-                    "type": "string"
-                  },
-                  "omopCDMUsername": {
-                    "title": "Omopcdmusername",
-                    "type": "string"
-                  },
-                  "omopCDMPassword": {
-                    "title": "Omopcdmpassword",
-                    "type": "string"
-                  },
-                  "omopCDMSchema": {
-                    "title": "Omopcdmschema",
-                    "type": "string"
-                  },
-                  "dataBeginDate": {
-                    "title": "Databegindate",
-                    "type": "string"
-                  },
-                  "dataEndDate": {
-                    "title": "Dataenddate",
-                    "type": "string"
-                  }
-                },
-                "required": [
-                  "batchChunksize",
-                  "fhirGatewayJdbcCurl",
-                  "fhirGatewayUsername",
-                  "fhirGatewayPassword",
-                  "fhirGatewayTable",
-                  "omopCDMJdbcCurl",
-                  "omopCDMUsername",
-                  "omopCDMPassword",
-                  "omopCDMSchema",
-                  "dataBeginDate",
-                  "dataEndDate"
-                ],
-                "title": "FHIRToOMOPOptionsType",
-                "type": "object"
-              }
-            }
-          }
-        },
-        {
-          "name": "loyalty_score_plugin",
-          "type": "loyaltyscore",
-          "entrypoint": "flows.loyalty_score_plugin.flow.loyalty_score_plugin",
-          "image": "alpcr.azurecr.io/d2e-flow/base:main",
-          "image_pull_policy": "Always",
-          "tags": [],
-          "parameter_openapi_schema": {
-            "title": "Parameters",
-            "type": "object",
-            "properties": {
-<<<<<<< HEAD
                 "options": {
                     "title": "options",
                     "position": 0,
@@ -1811,8 +1684,103 @@
               }
             }
          }
-       }
-=======
+        },
+        {
+          "name": "fhir_to_omop_plugin",
+          "type": "fhir_to_omop",
+          "entrypoint": "flows.fhir_to_omop_plugin.flow.fhir_to_omop_plugin",
+          "tags": [
+            "fhir"
+          ],
+          "parameter_openapi_schema": {
+            "title": "Parameters",
+            "type": "object",
+            "properties": {
+              "options": {
+                "$ref": "#/definitions/FHIRToOMOPOptionsType",
+                "position": 0,
+                "title": "options"
+              }
+            },
+            "required": [
+              "options"
+            ],
+            "definitions": {
+              "FHIRToOMOPOptionsType": {
+                "properties": {
+                  "batchChunksize": {
+                    "title": "Batchchunksize",
+                    "type": "string"
+                  },
+                  "fhirGatewayJdbcCurl": {
+                    "title": "Fhirgatewayjdbccurl",
+                    "type": "string"
+                  },
+                  "fhirGatewayUsername": {
+                    "title": "Fhirgatewayusername",
+                    "type": "string"
+                  },
+                  "fhirGatewayPassword": {
+                    "title": "Fhirgatewaypassword",
+                    "type": "string"
+                  },
+                  "fhirGatewayTable": {
+                    "title": "Fhirgatewaytable",
+                    "type": "string"
+                  },
+                  "omopCDMJdbcCurl": {
+                    "title": "Omopcdmjdbccurl",
+                    "type": "string"
+                  },
+                  "omopCDMUsername": {
+                    "title": "Omopcdmusername",
+                    "type": "string"
+                  },
+                  "omopCDMPassword": {
+                    "title": "Omopcdmpassword",
+                    "type": "string"
+                  },
+                  "omopCDMSchema": {
+                    "title": "Omopcdmschema",
+                    "type": "string"
+                  },
+                  "dataBeginDate": {
+                    "title": "Databegindate",
+                    "type": "string"
+                  },
+                  "dataEndDate": {
+                    "title": "Dataenddate",
+                    "type": "string"
+                  }
+                },
+                "required": [
+                  "batchChunksize",
+                  "fhirGatewayJdbcCurl",
+                  "fhirGatewayUsername",
+                  "fhirGatewayPassword",
+                  "fhirGatewayTable",
+                  "omopCDMJdbcCurl",
+                  "omopCDMUsername",
+                  "omopCDMPassword",
+                  "omopCDMSchema",
+                  "dataBeginDate",
+                  "dataEndDate"
+                ],
+                "title": "FHIRToOMOPOptionsType",
+                "type": "object"
+              }
+            }
+          }
+        },
+        {
+          "name": "loyalty_score_plugin",
+          "type": "loyaltyscore",
+          "entrypoint": "flows.loyalty_score_plugin.flow.loyalty_score_plugin",
+          "tags": [],
+          "parameter_openapi_schema": {
+            "title": "Parameters",
+            "type": "object",
+            "properties": {
                 "options": {"$ref": "#/definitions/LoyaltyPluginType", "position": 0, "title": "options"}
             },
             "required": ["options"],
@@ -1871,7 +1839,6 @@
             }
           }   
         }
->>>>>>> 1f3352d5
       ]
     }
   }
