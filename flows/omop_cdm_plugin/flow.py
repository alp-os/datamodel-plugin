from rpy2 import robjects
from functools import partial
from datetime import datetime
import time


from prefect import flow, task
from prefect.variables import Variable
from prefect_shell import ShellOperation
from prefect.logging import get_run_logger

from flows.omop_cdm_plugin.types import *
from flows.omop_cdm_plugin.utils import *

from shared_utils.types import UserType
from shared_utils.dao.DBDao import DBDao
from shared_utils.dao.UserDao import UserDao
from shared_utils.create_dataset_tasks import *
from shared_utils.update_dataset_metadata import *
from shared_utils.api.PortalServerAPI import PortalServerAPI

@task
def setup_plugin(release_version):
<<<<<<< HEAD
    r_libs_user_directory = Variable.get("r_libs_user").value
    print(release_version)
=======
    r_libs_user_directory = Variable.get("r_libs_user")
>>>>>>> a3831d2a
    # force=TRUE for fresh install everytime flow is run
    if (r_libs_user_directory):
        ShellOperation(
            commands=[
                f"Rscript -e \"remotes::install_github('OHDSI/CommonDataModel@{release_version}',quiet=FALSE,upgrade='never',force=TRUE, dependencies=FALSE, lib='{r_libs_user_directory}')\""
            ]).run()
    else:
        raise ValueError("Prefect variable: 'r_libs_user' is empty.")

@flow(log_prints=True)
def omop_cdm_plugin(options: OmopCDMPluginOptions):
    match options.flow_action_type:
        case FlowActionType.CREATE_DATA_MODEL:
            create_omop_cdm_dataset(options)
        case FlowActionType.GET_VERSION_INFO:
            update_dataset_metadata(options)    
    

def create_omop_cdm_dataset(options: OmopCDMPluginOptions):   
    logger = get_run_logger()
    database_code = options.database_code
    schema_name = options.schema_name
    vocab_schema = options.vocab_schema
    cdm_version = options.cdm_version
    use_cache_db = options.use_cache_db
    release_version =  options.release_version

    try:
        setup_plugin(release_version)
        print("Starting sleep...")
        time.sleep(6000)
        print("Finished sleeping after 20 seconds.")
        
        omop_cdm_dao = DBDao(use_cache_db=use_cache_db,
                             database_code=database_code, 
                             schema_name=schema_name)
        

        userdao = UserDao(use_cache_db=use_cache_db,
                          database_code=database_code, 
                          schema_name=schema_name)
        
        create_schema_task(omop_cdm_dao)

        # Run CommonDataModel package to create tables 
        # With drop schema hook on failure
        create_cdm_tables_wo = create_cdm_tables.with_options(
            on_failure=[partial(drop_schema_hook,
                                **dict(schema_dao=omop_cdm_dao))]
        )
        create_cdm_tables_wo(omop_cdm_dao, cdm_version, logger)
        
        # Grant permissions
        create_and_assign_roles_wo = create_and_assign_roles_task.with_options(
            on_failure=[partial(drop_schema_hook,
                                **dict(schema_dao=omop_cdm_dao))]
        )        
        
        create_and_assign_roles_wo(
            userdao=userdao
        )

        if cdm_version == CDMVersion.OMOP54:
            # v5.3 does not have cohort table
            # Grant write cohort and cohort_definition table privileges to read role
            grant_cohort_write_privileges_wo = grant_cohort_write_privileges.with_options(
                on_failure=[partial(drop_schema_hook,
                                    **dict(schema_dao=omop_cdm_dao))]
            )        
            grant_cohort_write_privileges_wo(userdao, logger)
        
        
        if schema_name != vocab_schema:
            # Insert CDM Version
            vocab_schema_dao = DBDao(use_cache_db=use_cache_db,
                                     database_code=database_code, 
                                     schema_name=vocab_schema)

            insert_cdm_version_wo = insert_cdm_version.with_options(
                on_failure=[partial(drop_schema_hook,
                                    **dict(schema_dao=omop_cdm_dao))]
            )  
            insert_cdm_version_wo(
                cdm_version=cdm_version,
                schema_dao=omop_cdm_dao,
                vocab_schema_dao=vocab_schema_dao
            )
        else:
            # If newly created schema is also the vocab schema
            # Todo: Add insertion of cdm version to update flow
            logger.info("Skipping insertion of 'CDM Version. Please load vocabulary data first.")
    except Exception as e:
        logger.error(e)
        raise e


@task(log_prints=True)
def create_cdm_tables(dbdao, cdm_version: str, logger):
    # currently only supports pg dialect
    r_libs_user_directory = Variable.get("r_libs_user")

    admin_user =  UserType.ADMIN_USER
    set_connection_string = dbdao.get_database_connector_connection_string(
        user_type=admin_user
    )
    
    logger.info(f"Running CommonDataModel version '{cdm_version}' on schema '{dbdao.schema_name}' in database '{dbdao.database_code}'")
    with robjects.conversion.localconverter(robjects.default_converter):
        robjects.r(
            f'''
            .libPaths(c('{r_libs_user_directory}',.libPaths()))
            library('CommonDataModel', lib.loc = '{r_libs_user_directory}')
            {set_connection_string}
            cdm_version <- "{cdm_version}"
            schema_name <- "{dbdao.schema_name}"
            CommonDataModel::executeDdl(connectionDetails = connectionDetails, cdmVersion = cdm_version, cdmDatabaseSchema = schema_name, executeDdl = TRUE, executePrimaryKey = TRUE, executeForeignKey = FALSE)
            '''
        )
    logger.info(f"Succesfully ran CommonDataModel version '{cdm_version}' on schema '{dbdao.schema_name}' in database '{dbdao.database_code}'")


@task(log_prints=True)
def grant_cohort_write_privileges(userdao: UserDao, logger):
    logger.info(f"Granting cohort write privileges to '{userdao.read_role}' role")
    userdao.grant_cohort_write_privileges(userdao.read_role)


def update_dataset_metadata(options: OmopCDMPluginOptions):
    logger = get_run_logger()
    dataset_list = options.datasets
    token = options.token
    use_cache_db = options.use_cache_db
    
    if (dataset_list is None) or (len(dataset_list) == 0):
        logger.debug("No datasets fetched from portal")
    else:
        logger.info(f"Successfully fetched {len(dataset_list)} datasets from portal")
        for dataset in dataset_list:
            get_and_update_attributes(token, dataset, use_cache_db)


@task(log_prints=True)
def get_and_update_attributes(token: str, dataset: dict, use_cache_db: bool):
    logger = get_run_logger()

    try:
        dataset_id = dataset.get("id")
        database_code = dataset.get("databaseCode")
        schema_name = dataset.get("schemaName")
    except KeyError as ke:
        missing_key = ke.args[0]
        logger.error(f"'{missing_key} not found in dataset'")
    else:
        dbdao = DBDao(use_cache_db=use_cache_db,
                      database_code=database_code, 
                      schema_name=schema_name)
        portal_server_api = PortalServerAPI(token)
        
        # check if schema exists
        schema_exists = dbdao.check_schema_exists()
        if schema_exists is False:
            error_msg = f"Schema '{schema_name}' does not exist in db {database_code} for dataset id '{dataset_id}'"
            logger.error(error_msg)
            portal_server_api.update_dataset_attributes_table(dataset_id, "schema_version", error_msg)
            portal_server_api.update_dataset_attributes_table(dataset_id, "latest_schema_version", error_msg)
        else:
            
            
            # update last created_date with cdm_release_date or error msg
            update_entity_value(
                portal_server_api=portal_server_api,
                dataset_id=dataset_id,
                dbdao=dbdao,
                table_name="cdm_source",
                column_name="cdm_release_date",
                entity_name="created_date",
                logger=logger
                )
            
            # update updated_date with cdm_release_date or error msg
            update_entity_value(
                portal_server_api=portal_server_api,
                dataset_id=dataset_id,
                dbdao=dbdao,
                table_name="cdm_source",
                column_name="cdm_release_date",
                entity_name="updated_date",
                logger=logger
                )
            
            # update patient count or error msg
            update_entity_distinct_count(
                portal_server_api=portal_server_api,
                dataset_id=dataset_id,
                dbdao=dbdao,
                table_name="person",
                column_name="person_id",
                entity_name="patient_count",
                logger=logger
                )
            
            # update entity_count_distribution or error msg
            entity_count_distribution = update_entity_count_distribution(
                portal_server_api=portal_server_api,
                dataset_id=dataset_id,
                dbdao=dbdao,
                logger=logger
            )
            
            # update total_entity_count or error msg
            update_total_entity_count(
                portal_server_api=portal_server_api,
                dataset_id=dataset_id,
                entity_count_distribution=entity_count_distribution,
                logger=logger
            )

            # update cdm version or error msg
            cdm_version = update_entity_value(
                portal_server_api=portal_server_api,
                dataset_id=dataset_id,
                dbdao=dbdao,
                table_name="cdm_source",
                column_name="cdm_version",
                entity_name="cdm_version",
                logger=logger
                )

            try:
                # update schema version or error msg
                schema_version = RELEASE_VERSION_MAPPING.get(cdm_version)
                portal_server_api.update_dataset_attributes_table(dataset_id, "schema_version", schema_version)
            except Exception as e:
                logger.error(f"Failed to update attribute 'schema_version' for dataset '{dataset_id}' with value '{schema_version}': {e}")
            else:
                logger.info(f"Updated attribute 'schema_version' for dataset '{dataset_id}' with value '{schema_version}'")


            try:
                # update latest schema version or error msg
                schema_version = RELEASE_VERSION_MAPPING.get(cdm_version)
                latest_schema_version = RELEASE_VERSION_MAPPING.get("5.4")
                portal_server_api.update_dataset_attributes_table(dataset_id, "latest_schema_version", latest_schema_version)
            except Exception as e:
                logger.error(f"Failed to update attribute 'latest_schema_version' for dataset '{dataset_id}' with value '{latest_schema_version}': {e}")
            else:
                logger.info(f"Updated attribute 'latest_schema_version' for dataset '{dataset_id}' with value '{latest_schema_version}'")


            update_metadata_last_fetched_date(
                portal_server_api=portal_server_api,
                dataset_id=dataset_id,
                logger=logger
            )<|MERGE_RESOLUTION|>--- conflicted
+++ resolved
@@ -21,12 +21,7 @@
 
 @task
 def setup_plugin(release_version):
-<<<<<<< HEAD
-    r_libs_user_directory = Variable.get("r_libs_user").value
-    print(release_version)
-=======
     r_libs_user_directory = Variable.get("r_libs_user")
->>>>>>> a3831d2a
     # force=TRUE for fresh install everytime flow is run
     if (r_libs_user_directory):
         ShellOperation(
