--- conflicted
+++ resolved
@@ -1,12 +1,8 @@
 from enum import Enum
-<<<<<<< HEAD
-from pydantic import BaseModel
-from prefect.input import RunInput
-=======
 from typing import Optional
 from pydantic import BaseModel, SecretStr
->>>>>>> d8e81ac2
 
+from prefect.input import RunInput
 
 class DBCredentialsType(BaseModel):
     readUser: str
