import os
import sys
import json
import importlib
from functools import partial
from datetime import datetime


from prefect_shell import ShellOperation
from prefect import flow, task, get_run_logger
from prefect.task_runners import SequentialTaskRunner


from omop_cdm_plugin.types import *
from omop_cdm_plugin.utils import *
from omop_cdm_plugin.hooks import *
from omop_cdm_plugin.createdatamodel import *


def setup_plugin(release_version):
    # Setup plugin by adding path to python flow source so that modules from app/pysrc in dataflow-gen-agent container can be imported dynamically
    sys.path.append('/app/pysrc')
    r_libs_user_directory = os.getenv("R_LIBS_USER")
    # force=TRUE for fresh install everytime flow is run
    if (r_libs_user_directory):
        ShellOperation(
            commands=[
                f"Rscript -e \"remotes::install_github('OHDSI/CommonDataModel@{release_version}',quiet=FALSE,upgrade='never',force=TRUE, dependencies=FALSE, lib='{r_libs_user_directory}')\""
            ]).run()
    else:
        raise ValueError("Environment variable: 'R_LIBS_USER' is empty.")


@flow(log_prints=True, task_runner=SequentialTaskRunner)
def omop_cdm_plugin(options: OmopCDMPluginOptions):
    match options.flow_action_type:
        case FlowActionType.CREATE_DATA_MODEL:
            create_omop_cdm_dataset(options)
        case FlowActionType.GET_VERSION_INFO:
            update_dataset_metadata(options)    
    
    
def create_omop_cdm_dataset(options: OmopCDMPluginOptions):   
    logger = get_run_logger()
    database_code = options.database_code
    schema_name = options.schema_name
    vocab_schema = options.vocab_schema
    cdm_version = options.cdm_version
    release_version =  options.release_version
    use_cache_db = options.use_cache_db

    try:
        setup_plugin(release_version) # To dynamically import helper functions from dataflow-gen
        types_module = importlib.import_module('utils.types')
        admin_user = types_module.UserType.ADMIN_USER
<<<<<<< HEAD

=======
        
>>>>>>> c1ab1d8c
        # import helper function to create schema
        dbdao_module = importlib.import_module('dao.DBDao')
        omop_cdm_dao = dbdao_module.DBDao(use_cache_db=use_cache_db,
                                          database_code=database_code, 
                                          schema_name=schema_name)
        
        # import helper function to create roles
        userdao_module = importlib.import_module('dao.UserDao')
        userdao = userdao_module.UserDao(use_cache_db=use_cache_db,
                                         database_code=database_code, 
                                         schema_name=schema_name)
        
        create_schema(omop_cdm_dao, logger)

        # Run CommonDataModel package to create tables 
        # With drop schema hook on failure
        create_cdm_tables_wo = create_cdm_tables.with_options(
            on_failure=[partial(drop_schema_hook,
                                **dict(schema_dao=omop_cdm_dao))]
        )
        create_cdm_tables_wo(omop_cdm_dao, cdm_version, admin_user, logger)
        
        # Grant permissions
        create_and_assign_roles_wo = create_and_assign_roles.with_options(
            on_failure=[partial(drop_schema_hook,
                                **dict(schema_dao=omop_cdm_dao))]
        )        
        
        create_and_assign_roles_wo(
            userdao=userdao,
            cdm_version=cdm_version
        )
        
        if schema_name != vocab_schema:
            # Insert CDM Version
            vocab_schema_dao = dbdao_module.DBDao(use_cache_db=use_cache_db,
                                                  database_code=database_code, 
                                                  schema_name=vocab_schema)
            insert_cdm_version_wo = insert_cdm_version.with_options(
                on_failure=[partial(drop_schema_hook,
                                    **dict(schema_dao=omop_cdm_dao))]
            )  
            insert_cdm_version_wo(
                cdm_version=cdm_version,
                schema_dao=omop_cdm_dao,
                vocab_schema_dao=vocab_schema_dao
            )
        else:
            # If newly created schema is also the vocab schema
            # Todo: Add insertion of cdm version to update flow
            logger.info("Skipping insertion of 'CDM Version. Please load vocabulary data first.")
    except Exception as e:
        logger.error(e)
        raise e
        
@task(log_prints=True)
def create_schema(dbdao, logger):
    # currently only supports pg dialect
    schema_exists = dbdao.check_schema_exists()
    if schema_exists == False:
        dbdao.create_schema()
    else:
        error_msg = f"Schema {dbdao.schema_name} already exists in database {dbdao.database_code}"
        logger.error(error_msg)
        raise Exception(error_msg)


@task(log_prints=True)
def create_cdm_tables(dbdao, cdm_version: str, user, logger):
    # currently only supports pg dialect
    r_libs_user_directory = os.getenv("R_LIBS_USER")
    robjects = importlib.import_module('rpy2.robjects')
    
    set_connection_string = dbdao.get_database_connector_connection_string(user_type=user)
    
    logger.info(f"Running CommonDataModel version '{cdm_version}' on schema '{dbdao.schema_name}' in database '{dbdao.database_code}'")
    with robjects.conversion.localconverter(robjects.default_converter):
        robjects.r(
            f'''
            .libPaths(c('{r_libs_user_directory}',.libPaths()))
            library('CommonDataModel', lib.loc = '{r_libs_user_directory}')
            {set_connection_string}
            cdm_version <- "{cdm_version}"
            schema_name <- "{dbdao.schema_name}"
            CommonDataModel::executeDdl(connectionDetails = connectionDetails, cdmVersion = cdm_version, cdmDatabaseSchema = schema_name, executeDdl = TRUE, executePrimaryKey = TRUE, executeForeignKey = FALSE)
            '''
        )
    logger.info(f"Succesfully ran CommonDataModel version '{cdm_version}' on schema '{dbdao.schema_name}' in database '{dbdao.database_code}'")


def update_dataset_metadata(options: OmopCDMPluginOptions):
    logger = get_run_logger()
    dataset_list = options.datasets
    token = options.token
    use_cache_db = options.use_cache_db
    
    if (dataset_list is None) or (len(dataset_list) == 0):
        logger.debug("No datasets fetched from portal")
    else:
        logger.info(f"Successfully fetched {len(dataset_list)} datasets from portal")
        for dataset in dataset_list:
            get_and_update_attributes(token, dataset, use_cache_db)

@task(log_prints=True)
def get_and_update_attributes(token: str, dataset: dict, use_cache_db: bool):
    logger = get_run_logger()

    sys.path.append('/app/pysrc')
    dbdao_module = importlib.import_module('dao.DBDao')
    types_modules = importlib.import_module('utils.types')
    portal_server_api_module = importlib.import_module('api.PortalServerAPI')
    
    try:
        dataset_id = dataset.get("id")
        database_code = dataset.get("databaseCode")
        schema_name = dataset.get("schemaName")
    except KeyError as ke:
        missing_key = ke.args[0]
        logger.error(f"'{missing_key} not found in dataset'")
    else:
        dbdao = dbdao_module.DBDao(use_cache_db=use_cache_db,
                                   database_code=database_code, 
                                   schema_name=schema_name)
        portal_server_api = portal_server_api_module.PortalServerAPI(token)
        
        # check if schema exists
        schema_exists = dbdao.check_schema_exists()
        if schema_exists is False:
            error_msg = f"Schema '{schema_name}' does not exist in db {database_code} for dataset id '{dataset_id}'"
            logger.error(error_msg)
            portal_server_api.update_dataset_attributes_table(dataset_id, "schema_version", error_msg)
            portal_server_api.update_dataset_attributes_table(dataset_id, "latest_schema_version", error_msg)
        else:
            
            try:
                # update with data model creation date and last updated date
                cdm_release_date = get_cdm_release_date(dbdao, logger)
                portal_server_api.update_dataset_attributes_table(dataset_id, "created_date", cdm_release_date)
                portal_server_api.update_dataset_attributes_table(dataset_id, "updated_date", cdm_release_date)
            except Exception as e:
                logger.error(
                    f"Failed to update attribute 'created_date', 'updated_date' for dataset id '{dataset_id}' with value '{cdm_release_date}' : {e}")
            else:
                logger.info(
                    f"Updated attribute 'created_date', 'updated_date' for dataset id '{dataset_id}' with value '{cdm_release_date}'")


            try:
                # update patient count or error msg
                patient_count = get_patient_count(dbdao, logger)
                portal_server_api.update_dataset_attributes_table(dataset_id, "patient_count", patient_count)
            except Exception as e:
                logger.error(f"Failed to update attribute 'patient_count' for dataset '{dataset_id}': {e}")
            else:
                logger.info(f"Updated attribute 'patient_count' for dataset '{dataset_id}' with value '{patient_count}'")


            try:
                # update get_entity_count_distribution or error msg
                entity_count_distribution = get_entity_count_distribution(dbdao, logger)
                portal_server_api.update_dataset_attributes_table(dataset_id, "entity_count_distribution", json.dumps(entity_count_distribution))
            except Exception as e:
                logger.error(f"Failed to update attribute 'entity_count_distribution' for dataset '{dataset_id}': {e}")
            else:
                logger.info(f"Updated attribute 'entity_count_distribution' for dataset '{dataset_id}' with value '{json.dumps(entity_count_distribution)}'")


            try:
                # update total_entity_count or error msg
                total_entity_count = get_total_entity_count(entity_count_distribution, logger)
                portal_server_api.update_dataset_attributes_table(dataset_id, "entity_count", total_entity_count)
            except Exception as e:
                logger.error(f"Failed to update attribute 'entity_count' for dataset '{dataset_id}': {e}")
            else:
                logger.info(f"Updated attribute 'entity_count' for dataset '{dataset_id}' with value '{total_entity_count}'")


            try:
                # update cdm version or error msg
                cdm_version = get_cdm_version(dbdao, logger)    
                portal_server_api.update_dataset_attributes_table(dataset_id, "version", cdm_version)
            except Exception as e:
                logger.error(f"Failed to update attribute 'cdm_version' for dataset '{dataset_id}': {e}")
            else:
                logger.info(f"Updated attribute 'cdm_version' for dataset '{dataset_id}' with value '{cdm_version}'")


            try:
                # update schema version or error msg
                schema_version = RELEASE_VERSION_MAPPING.get(cdm_version)
                portal_server_api.update_dataset_attributes_table(dataset_id, "schema_version", schema_version)
            except Exception as e:
                logger.error(f"Failed to update attribute 'schema_version' for dataset '{dataset_id}': {e}")
            else:
                logger.info(f"Updated attribute 'schema_version' for dataset '{dataset_id}' with value '{schema_version}'")


            try:
                # update latest schema version or error msg
                schema_version = RELEASE_VERSION_MAPPING.get(cdm_version)
                latest_schema_version = RELEASE_VERSION_MAPPING.get("5.4")
                portal_server_api.update_dataset_attributes_table(dataset_id, "latest_schema_version", latest_schema_version)
            except Exception as e:
                logger.error(f"Failed to update attribute 'latest_schema_version' for dataset '{dataset_id}': {e}")
            else:
                logger.info(f"Updated attribute 'latest_schema_version' for dataset '{dataset_id}' with value '{latest_schema_version}'")


            try:
                # update last fetched metadata date
                metadata_last_fetch_date = datetime.now().strftime('%Y-%m-%d')
                portal_server_api.update_dataset_attributes_table(dataset_id, "metadata_last_fetch_date", metadata_last_fetch_date)
            except Exception as e:
                logger.error(f"Failed to update attribute 'metadata_last_fetch_date' for dataset '{dataset_id}': {e}")
            else:
                logger.info(f"Updated attribute 'metadata_last_fetch_date' for dataset '{dataset_id}' with value '{metadata_last_fetch_date}'")<|MERGE_RESOLUTION|>--- conflicted
+++ resolved
@@ -53,11 +53,7 @@
         setup_plugin(release_version) # To dynamically import helper functions from dataflow-gen
         types_module = importlib.import_module('utils.types')
         admin_user = types_module.UserType.ADMIN_USER
-<<<<<<< HEAD
-
-=======
-        
->>>>>>> c1ab1d8c
+        
         # import helper function to create schema
         dbdao_module = importlib.import_module('dao.DBDao')
         omop_cdm_dao = dbdao_module.DBDao(use_cache_db=use_cache_db,
